--- conflicted
+++ resolved
@@ -75,8 +75,6 @@
             &self.config.socks5_proxy_path,
             &temp_dir
         ).await?;
-<<<<<<< HEAD
-=======
         // Tor Exit Nodes
         self.check_one(
             &self.config.tor_exit_nodes_url,
@@ -85,7 +83,6 @@
         ).await?;
         // After all checks/updates
         // temp_dir is dropped here, and the directory + all files are deleted automatically
->>>>>>> 71294099
         Ok(())
     }
 
